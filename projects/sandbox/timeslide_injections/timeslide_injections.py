--- conflicted
+++ resolved
@@ -23,12 +23,7 @@
 from bbhnet.io import h5
 from bbhnet.io.timeslides import TimeSlide
 from bbhnet.logging import configure_logging
-<<<<<<< HEAD
 from bbhnet.parallelize import AsyncExecutor, as_completed
-=======
-from bbhnet.parallelize import AsyncExecutor
-from hermes.typeo import typeo
->>>>>>> 52ea14b5
 from ml4gw.gw import compute_ifo_snr, compute_observed_strain, get_ifo_geometry
 
 
